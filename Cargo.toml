--- conflicted
+++ resolved
@@ -18,12 +18,9 @@
 rayon = "1.8.1"
 reqwest = { version = "0.12.12", features = ["json"] }
 serde = { version = "1.0.196", features = ["derive"] }
-<<<<<<< HEAD
+
 serde_json = "1.0.138"
-=======
 serde-this-or-that = "0.5.0"
-serde_json = "1.0.113"
->>>>>>> 47810696
 tokio = { version = "1.36.0", features = ["full"] }
 
 [dev-dependencies]
